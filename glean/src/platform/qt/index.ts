--- conflicted
+++ resolved
@@ -4,13 +4,7 @@
 
 // Qt does not have its implementations yet, we use pieces of
 // the `TestPlatform` so that the sample will still work.
-<<<<<<< HEAD
-import TestPlatform from "../test";
 import uploader from "./uploader.js";
-
-import info from "./platform_info.js";
-=======
->>>>>>> fabeb461
 import type Platform from "../index.js";
 import TestPlatform from "../test/index.js";
 import info from "./platform_info.js";
