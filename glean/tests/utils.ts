/* This Source Code Form is subject to the terms of the Mozilla Public
 * License, v. 2.0. If a copy of the MPL was not distributed with this
 * file, You can obtain one at http://mozilla.org/MPL/2.0/. */

import { gunzipSync } from "fflate";

import type { JSONObject } from "../src/core/utils";
import { isString } from "../src/core/utils";
import Uploader from "../src/core/upload/uploader";
import { UploadResultStatus, UploadResult } from "../src/core/upload/uploader";
import Glean from "../src/core/glean";

/**
 * Decoded, unzips and parses the ping payload into a JSON object.
 *
 * @param payload The payload to process.
 * @returns The processed payload.
 */
export function unzipPingPayload(payload: Uint8Array | string): JSONObject {
  let parsedBody: JSONObject;
  if (!isString(payload)) {
    const decoder = new TextDecoder("utf8");
    parsedBody = JSON.parse(decoder.decode(gunzipSync(payload))) as JSONObject;
  } else {
    parsedBody = JSON.parse(payload) as JSONObject;
  }
  return parsedBody;
}

/**
 * Disables the uploader on the Glean singleton,
 * so that it doesn't interefe with tests.
 */
export async function stopGleanUploader(): Promise<void> {
  await Glean["pingUploader"]["dispatcher"].shutdown();
}

/**
 * A Glean mock HTTP which allows one to wait for a specific ping submission.
 */
export class WaitableUploader extends Uploader {
  private waitingForName?: string;
  private waitingForPath?: string;
  private waitingForCount?: number;

  private waitResolver?: (pingBody?: JSONObject) => void;
  private batchResult: JSONObject[] = [];

  private reset(): void {
    this.waitingForName = undefined;
    this.waitingForPath = undefined;
    this.waitingForCount = undefined;
    this.batchResult = [];
  }

  /**
   * Returns a promise that resolves once a ping is submitted a given number of times
   * or times out after a 2s wait.
   *
   * @param name The name of the ping to wait for.
   * @param count The amount of times we expect the ping to be uploaded.
   * @returns The body of the submitted pings, in the order they were submitted.
   */
  waitForBatchPingSubmission(name: string, count: number): Promise<JSONObject[]> {
    this.waitingForName = name;
    this.waitingForCount = count;
    return new Promise<JSONObject[]>((resolve, reject) => {
      this.waitResolver = () => {
        const result = this.batchResult;
        this.reset();
        // Uncomment for debugging the ping payload.
        // console.log(JSON.stringify(result, null, 2));
        resolve(result);
      };

      setTimeout(() => reject(), 2000);
    });
  }

  /**
   * Returns a promise that resolves once a ping is submitted or times out after a 2s wait.
   *
   * @param name The name of the ping to wait for.
   * @param path The expected path of the ping to wait for.
   * @returns The body of the submitted ping.
   */
  waitForPingSubmission(name: string, path?: string): Promise<JSONObject> {
    this.waitingForName = name;
    this.waitingForPath = path;
    return new Promise<JSONObject>((resolve, reject) => {
      this.waitResolver = (pingBody?: JSONObject) => {
        this.reset();
        // Uncomment for debugging the ping payload.
        console.log(JSON.stringify(pingBody, null, 2));
        resolve(pingBody as JSONObject);
      };

      setTimeout(() => reject(), 2000);
    });
  }

  async post(url: string, body: string): Promise<UploadResult> {
    // Make this a tiny bit slow to mimic reality a bit better.
    await new Promise<void>(resolve => {
      setTimeout(() => resolve(), Math.random() * 10);
    });

    const containsPath = this.waitingForPath && url.includes(this.waitingForPath);
    const containsName = this.waitingForName && url.includes(this.waitingForName);

    if (containsName || containsPath) {
      if (this.waitingForCount) {
        this.batchResult.push(unzipPingPayload(body));
        if (this.batchResult.length >= this.waitingForCount) {
          this.waitResolver?.();
        }
      } else {
        this.waitResolver?.(unzipPingPayload(body));
      }
    }

<<<<<<< HEAD
    return Promise.resolve(new UploadResult(UploadResultStatus.Success, 200));
=======
    return {
      result: UploadResultStatus.Success,
      status: 200
    };
>>>>>>> 5c22798e
  }
}

/**
 * Uploader implementation that counts how many times `post` was called.
 */
export class CounterUploader extends Uploader {
  public count = 0;
  // eslint-disable-next-line @typescript-eslint/no-unused-vars
  async post(_url: string, _body: string): Promise<UploadResult> {
    this.count++;
    // Make this just a tiny bit slow.
    await new Promise<void>(resolve => {
      setTimeout(() => resolve(), 10 * Math.random());
    });

    return {
      status: 200,
      result: UploadResultStatus.Success
    };
  }
}<|MERGE_RESOLUTION|>--- conflicted
+++ resolved
@@ -119,14 +119,7 @@
       }
     }
 
-<<<<<<< HEAD
     return Promise.resolve(new UploadResult(UploadResultStatus.Success, 200));
-=======
-    return {
-      result: UploadResultStatus.Success,
-      status: 200
-    };
->>>>>>> 5c22798e
   }
 }
 
